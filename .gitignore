--- conflicted
+++ resolved
@@ -3,13 +3,11 @@
 *.py[cod]
 *$py.class
 
-<<<<<<< HEAD
-=======
 # Virtual environment directories
+env/
 venv/
 .venv/
 
->>>>>>> 5e944e26
 # Data and logs
 *.log
 *.csv
